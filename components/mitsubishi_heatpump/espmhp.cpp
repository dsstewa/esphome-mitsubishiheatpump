/**
 * espmhp.cpp
 *
 * Implementation of esphome-mitsubishiheatpump
 *
 * Author: Geoff Davis <geoff@geoffdavis.com>
 * Author: Phil Genera @pgenera on Github.
 * Author: Barry Loong @loongyh on GitHub.
 * Author: @am-io on Github.
 * Author: @nao-pon on Github.
 * Author: Simon Knopp @sijk on Github
 * Author: Paul Murphy @donutsoft on GitHub
 * Last Updated: 2023-04-22
 * License: BSD
 *
 * Requirements:
 * - https://github.com/SwiCago/HeatPump
 * - ESPHome 1.18.0 or greater
 */

#include "espmhp.h"
using namespace esphome;

/**
 * Create a new MitsubishiHeatPump object
 *
 * Args:
 *   hw_serial: pointer to an Arduino HardwareSerial instance
 *   poll_interval: polling interval in milliseconds
 */
MitsubishiHeatPump::MitsubishiHeatPump(
        HardwareSerial* hw_serial,
        uint32_t poll_interval
) :
    PollingComponent{poll_interval}, // member initializers list
    hw_serial_{hw_serial}
{
    this->traits_.set_supports_action(true);
    this->traits_.set_supports_current_temperature(true);
    this->traits_.set_supports_two_point_target_temperature(false);
    this->traits_.set_visual_min_temperature(ESPMHP_MIN_TEMPERATURE);
    this->traits_.set_visual_max_temperature(ESPMHP_MAX_TEMPERATURE);
    this->traits_.set_visual_temperature_step(ESPMHP_TEMPERATURE_STEP);

    // Assume a succesful connection was made to the ESPHome controller on
    // launch.
    this->ping();
}

bool MitsubishiHeatPump::verify_serial() {
    if (!this->get_hw_serial_()) {
        ESP_LOGCONFIG(
                TAG,
                "No HardwareSerial was provided. "
                "Software serial ports are unsupported by this component."
        );
        return false;
    }

#ifdef USE_LOGGER
    if (this->get_hw_serial_() == logger::global_logger->get_hw_serial()) {
        ESP_LOGW(TAG, "  You're using the same serial port for logging"
                " and the MitsubishiHeatPump component. Please disable"
                " logging over the serial port by setting"
                " logger:baud_rate to 0.");
        return false;
    }
#endif
    // unless something went wrong, assume we have a valid serial configuration
    return true;
<<<<<<< HEAD
=======
}

void MitsubishiHeatPump::banner() {
    ESP_LOGI(TAG, "ESPHome MitsubishiHeatPump version %s",
            ESPMHP_VERSION);
>>>>>>> eebdff0d
}

void MitsubishiHeatPump::update() {
    // This will be called every "update_interval" milliseconds.
    //this->dump_config();
    this->hp->sync();
#ifndef USE_CALLBACKS
    this->hpSettingsChanged();
    heatpumpStatus currentStatus = hp->getStatus();
    this->hpStatusChanged(currentStatus);
#endif
    this->enforce_remote_temperature_sensor_timeout();
}

void MitsubishiHeatPump::set_baud_rate(int baud) {
    this->baud_ = baud;
}

void MitsubishiHeatPump::set_rx_pin(int rx_pin) {
    this->rx_pin_ = rx_pin;
}

void MitsubishiHeatPump::set_tx_pin(int tx_pin) {
    this->tx_pin_ = tx_pin;
}

/**
 * Get our supported traits.
 *
 * Note:
 * Many of the following traits are only available in the 1.5.0 dev train of
 * ESPHome, particularly the Dry operation mode, and several of the fan modes.
 *
 * Returns:
 *   This class' supported climate::ClimateTraits.
 */
climate::ClimateTraits MitsubishiHeatPump::traits() {
    return traits_;
}

/**
 * Modify our supported traits.
 *
 * Returns:
 *   A reference to this class' supported climate::ClimateTraits.
 */
climate::ClimateTraits& MitsubishiHeatPump::config_traits() {
    return traits_;
}

void MitsubishiHeatPump::update_swing_horizontal(const std::string &swing) {
    this->horizontal_swing_state_ = swing;

    if (this->horizontal_vane_select_ != nullptr &&
        this->horizontal_vane_select_->state != this->horizontal_swing_state_) {
        this->horizontal_vane_select_->publish_state(
            this->horizontal_swing_state_);  // Set current horizontal swing
                                             // position
    }
}

void MitsubishiHeatPump::update_swing_vertical(const std::string &swing) {
    this->vertical_swing_state_ = swing;

    if (this->vertical_vane_select_ != nullptr &&
        this->vertical_vane_select_->state != this->vertical_swing_state_) {
        this->vertical_vane_select_->publish_state(
            this->vertical_swing_state_);  // Set current vertical swing position
    }
}

void MitsubishiHeatPump::set_vertical_vane_select(
    select::Select *vertical_vane_select) {
    this->vertical_vane_select_ = vertical_vane_select;
    this->vertical_vane_select_->add_on_state_callback(
        [this](const std::string &value, size_t index) {
            if (value == this->vertical_swing_state_) return;
            this->on_vertical_swing_change(value);
        });
}

void MitsubishiHeatPump::set_horizontal_vane_select(
    select::Select *horizontal_vane_select) {
      this->horizontal_vane_select_ = horizontal_vane_select;
      this->horizontal_vane_select_->add_on_state_callback(
          [this](const std::string &value, size_t index) {
              if (value == this->horizontal_swing_state_) return;
              this->on_horizontal_swing_change(value);
          });
}

void MitsubishiHeatPump::on_vertical_swing_change(const std::string &swing) {
    ESP_LOGD(TAG, "Setting vertical swing position");
    bool updated = false;

    if (swing == "swing") {
        hp->setVaneSetting("SWING");
        updated = true;
    } else if (swing == "auto") {
        hp->setVaneSetting("AUTO");
        updated = true;
    } else if (swing == "up") {
        hp->setVaneSetting("1");
        updated = true;
    } else if (swing == "up_center") {
        hp->setVaneSetting("2");
        updated = true;
    } else if (swing == "center") {
        hp->setVaneSetting("3");
        updated = true;
    } else if (swing == "down_center") {
        hp->setVaneSetting("4");
        updated = true;
    } else if (swing == "down") {
        hp->setVaneSetting("5");
        updated = true;
    } else {
        ESP_LOGW(TAG, "Invalid vertical vane position %s", swing);
    }

    ESP_LOGD(TAG, "Vertical vane - Was HeatPump updated? %s", YESNO(updated));

    // and the heat pump:
    hp->update();
}

void MitsubishiHeatPump::on_horizontal_swing_change(const std::string &swing) {
    ESP_LOGD(TAG, "Setting horizontal swing position");
    bool updated = false;

    if (swing == "swing") {
        hp->setWideVaneSetting("SWING");
        updated = true;
    } else if (swing == "auto") {
        hp->setWideVaneSetting("<>");
        updated = true;
    } else if (swing == "left") {
        hp->setWideVaneSetting("<<");
        updated = true;
    } else if (swing == "left_center") {
        hp->setWideVaneSetting("<");
        updated = true;
    } else if (swing == "center") {
        hp->setWideVaneSetting("|");
        updated = true;
    } else if (swing == "right_center") {
        hp->setWideVaneSetting(">");
        updated = true;
    } else if (swing == "right") {
        hp->setWideVaneSetting(">>");
        updated = true;
    } else {
        ESP_LOGW(TAG, "Invalid horizontal vane position %s", swing);
    }

    ESP_LOGD(TAG, "Horizontal vane - Was HeatPump updated? %s", YESNO(updated));

    // and the heat pump:
    hp->update();
 }

/**
 * Implement control of a MitsubishiHeatPump.
 *
 * Maps HomeAssistant/ESPHome modes to Mitsubishi modes.
 */
void MitsubishiHeatPump::control(const climate::ClimateCall &call) {
    ESP_LOGV(TAG, "Control called.");

    bool updated = false;
    bool has_mode = call.get_mode().has_value();
    bool has_temp = call.get_target_temperature().has_value();
    if (has_mode){
        this->mode = *call.get_mode();
    }

    if (last_remote_temperature_sensor_update_.has_value()) {
        // Some remote temperature sensors will only issue updates when a change
        // in temperature occurs. 

        // Assume a case where the idle sensor timeout is 12hrs and operating 
        // timeout is 1hr. If the user changes the HP setpoint after 1.5hrs, the
        // machine will switch to operating mode, the remote temperature 
        // reading will expire and the HP will revert to it's internal 
        // temperature sensor.

        // This change ensures that if the user changes the machine setpoint,
        // the remote sensor has an opportunity to issue an update to reflect
        // the new change in temperature.
        last_remote_temperature_sensor_update_ =
            std::chrono::steady_clock::now();
    }

    switch (this->mode) {
        case climate::CLIMATE_MODE_COOL:
            hp->setModeSetting("COOL");
            hp->setPowerSetting("ON");

            if (has_mode){
                if (cool_setpoint.has_value() && !has_temp) {
                    hp->setTemperature(cool_setpoint.value());
                    this->target_temperature = cool_setpoint.value();
                }
                this->action = climate::CLIMATE_ACTION_IDLE;
                updated = true;
            }
            break;
        case climate::CLIMATE_MODE_HEAT:
            hp->setModeSetting("HEAT");
            hp->setPowerSetting("ON");
            if (has_mode){
                if (heat_setpoint.has_value() && !has_temp) {
                    hp->setTemperature(heat_setpoint.value());
                    this->target_temperature = heat_setpoint.value();
                }
                this->action = climate::CLIMATE_ACTION_IDLE;
                updated = true;
            }
            break;
        case climate::CLIMATE_MODE_DRY:
            hp->setModeSetting("DRY");
            hp->setPowerSetting("ON");
            if (has_mode){
                this->action = climate::CLIMATE_ACTION_DRYING;
                updated = true;
            }
            break;
        case climate::CLIMATE_MODE_HEAT_COOL:
            hp->setModeSetting("AUTO");
            hp->setPowerSetting("ON");
            if (has_mode){
                if (auto_setpoint.has_value() && !has_temp) {
                    hp->setTemperature(auto_setpoint.value());
                    this->target_temperature = auto_setpoint.value();
                }
                this->action = climate::CLIMATE_ACTION_IDLE;
            }
            updated = true;
            break;
        case climate::CLIMATE_MODE_FAN_ONLY:
            hp->setModeSetting("FAN");
            hp->setPowerSetting("ON");
            if (has_mode){
                this->action = climate::CLIMATE_ACTION_FAN;
                updated = true;
            }
            break;
        case climate::CLIMATE_MODE_OFF:
        default:
            if (has_mode){
                hp->setPowerSetting("OFF");
                this->action = climate::CLIMATE_ACTION_OFF;
                updated = true;
            }
            break;
    }

    if (has_temp){
        ESP_LOGV(
            "control", "Sending target temp: %.1f",
            *call.get_target_temperature()
        );
        hp->setTemperature(*call.get_target_temperature());
        this->target_temperature = *call.get_target_temperature();
        updated = true;
    }

    //const char* FAN_MAP[6]         = {"AUTO", "QUIET", "1", "2", "3", "4"};
    if (call.get_fan_mode().has_value()) {
        ESP_LOGV("control", "Requested fan mode is %s",
                 climate::climate_fan_mode_to_string(*call.get_fan_mode()));
        this->fan_mode = *call.get_fan_mode();
        switch(*call.get_fan_mode()) {
            case climate::CLIMATE_FAN_OFF:
                hp->setPowerSetting("OFF");
                updated = true;
                break;
            case climate::CLIMATE_FAN_DIFFUSE:
                hp->setFanSpeed("QUIET");
                updated = true;
                break;
            case climate::CLIMATE_FAN_LOW:
                hp->setFanSpeed("1");
                updated = true;
                break;
            case climate::CLIMATE_FAN_MEDIUM:
                hp->setFanSpeed("2");
                updated = true;
                break;
            case climate::CLIMATE_FAN_MIDDLE:
                hp->setFanSpeed("3");
                updated = true;
                break;
            case climate::CLIMATE_FAN_HIGH:
                hp->setFanSpeed("4");
                updated = true;
                break;
            case climate::CLIMATE_FAN_ON:
            case climate::CLIMATE_FAN_AUTO:
            default:
                hp->setFanSpeed("AUTO");
                updated = true;
                break;
        }
    }


    ESP_LOGV(TAG, "in the swing mode stage");
    //const char* VANE_MAP[7]        = {"AUTO", "1", "2", "3", "4", "5", "SWING"};
    if (call.get_swing_mode().has_value()) {
        ESP_LOGV(TAG, "control - requested swing mode is %s",
                climate::climate_swing_mode_to_string(*call.get_swing_mode()));

        this->swing_mode = *call.get_swing_mode();
        switch(*call.get_swing_mode()) {
            case climate::CLIMATE_SWING_OFF:
                hp->setVaneSetting("AUTO");
                hp->setWideVaneSetting("|");
                updated = true;
                break;
            case climate::CLIMATE_SWING_VERTICAL:
                hp->setVaneSetting("SWING");
                hp->setWideVaneSetting("|");
                updated = true;
                break;
            case climate::CLIMATE_SWING_HORIZONTAL:
                hp->setVaneSetting("3");
                hp->setWideVaneSetting("SWING");
                updated = true;
                break;
            case climate::CLIMATE_SWING_BOTH:
                hp->setVaneSetting("SWING");
                hp->setWideVaneSetting("SWING");
                updated = true;
                break;
            default:
                ESP_LOGW(TAG, "control - received unsupported swing mode request.");

        }
    }
    ESP_LOGD(TAG, "control - Was HeatPump updated? %s", YESNO(updated));

    // send the update back to esphome:
    this->publish_state();
    // and the heat pump:
    hp->update();
}

void MitsubishiHeatPump::hpSettingsChanged() {
    heatpumpSettings currentSettings = hp->getSettings();

    if (currentSettings.power == NULL) {
        /*
         * We should always get a valid pointer here once the HeatPump
         * component fully initializes. If HeatPump hasn't read the settings
         * from the unit yet (hp->connect() doesn't do this, sadly), we'll need
         * to punt on the update. Likely not an issue when run in callback
         * mode, but that isn't working right yet.
         */
        ESP_LOGW(TAG, "Waiting for HeatPump to read the settings the first time.");
        esphome::delay(10);
        return;
    }

    /*
     * ************ HANDLE POWER AND MODE CHANGES ***********
     * https://github.com/geoffdavis/HeatPump/blob/stream/src/HeatPump.h#L125
     * const char* POWER_MAP[2]       = {"OFF", "ON"};
     * const char* MODE_MAP[5]        = {"HEAT", "DRY", "COOL", "FAN", "AUTO"};
     */
    if (strcmp(currentSettings.power, "ON") == 0) {
        if (strcmp(currentSettings.mode, "HEAT") == 0) {
            this->mode = climate::CLIMATE_MODE_HEAT;
            if (heat_setpoint != currentSettings.temperature) {
                heat_setpoint = currentSettings.temperature;
                save(currentSettings.temperature, heat_storage);
            }
            this->action = climate::CLIMATE_ACTION_IDLE;
        } else if (strcmp(currentSettings.mode, "DRY") == 0) {
            this->mode = climate::CLIMATE_MODE_DRY;
            this->action = climate::CLIMATE_ACTION_DRYING;
        } else if (strcmp(currentSettings.mode, "COOL") == 0) {
            this->mode = climate::CLIMATE_MODE_COOL;
            if (cool_setpoint != currentSettings.temperature) {
                cool_setpoint = currentSettings.temperature;
                save(currentSettings.temperature, cool_storage);
            }
            this->action = climate::CLIMATE_ACTION_IDLE;
        } else if (strcmp(currentSettings.mode, "FAN") == 0) {
            this->mode = climate::CLIMATE_MODE_FAN_ONLY;
            this->action = climate::CLIMATE_ACTION_FAN;
        } else if (strcmp(currentSettings.mode, "AUTO") == 0) {
            this->mode = climate::CLIMATE_MODE_HEAT_COOL;
            if (auto_setpoint != currentSettings.temperature) {
                auto_setpoint = currentSettings.temperature;
                save(currentSettings.temperature, auto_storage);
            }
            this->action = climate::CLIMATE_ACTION_IDLE;
        } else {
            ESP_LOGW(
                    TAG,
                    "Unknown climate mode value %s received from HeatPump",
                    currentSettings.mode
            );
        }
    } else {
        this->mode = climate::CLIMATE_MODE_OFF;
        this->action = climate::CLIMATE_ACTION_OFF;
    }

    ESP_LOGI(TAG, "Climate mode is: %i", this->mode);

    /*
     * ******* HANDLE FAN CHANGES ********
     *
     * const char* FAN_MAP[6]         = {"AUTO", "QUIET", "1", "2", "3", "4"};
     */
    if (strcmp(currentSettings.fan, "QUIET") == 0) {
        this->fan_mode = climate::CLIMATE_FAN_DIFFUSE;
    } else if (strcmp(currentSettings.fan, "1") == 0) {
            this->fan_mode = climate::CLIMATE_FAN_LOW;
    } else if (strcmp(currentSettings.fan, "2") == 0) {
            this->fan_mode = climate::CLIMATE_FAN_MEDIUM;
    } else if (strcmp(currentSettings.fan, "3") == 0) {
            this->fan_mode = climate::CLIMATE_FAN_MIDDLE;
    } else if (strcmp(currentSettings.fan, "4") == 0) {
            this->fan_mode = climate::CLIMATE_FAN_HIGH;
    } else { //case "AUTO" or default:
        this->fan_mode = climate::CLIMATE_FAN_AUTO;
    }
    ESP_LOGI(TAG, "Fan mode is: %i", this->fan_mode.value_or(-1));

    /* ******** HANDLE MITSUBISHI VANE CHANGES ********
     * const char* VANE_MAP[7]        = {"AUTO", "1", "2", "3", "4", "5", "SWING"};
     */
    if (strcmp(currentSettings.vane, "SWING") == 0 &&
        strcmp(currentSettings.wideVane, "SWING") == 0) {
        this->swing_mode = climate::CLIMATE_SWING_BOTH;
    } else if (strcmp(currentSettings.vane, "SWING") == 0) {
        this->swing_mode = climate::CLIMATE_SWING_VERTICAL;
    } else if (strcmp(currentSettings.wideVane, "SWING") == 0) {
        this->swing_mode = climate::CLIMATE_SWING_HORIZONTAL;
    } else {
        this->swing_mode = climate::CLIMATE_SWING_OFF;
    }
    ESP_LOGI(TAG, "Swing mode is: %i", this->swing_mode);
    if (strcmp(currentSettings.vane, "SWING") == 0) {
        this->update_swing_vertical("swing");
    } else if (strcmp(currentSettings.vane, "AUTO") == 0) {
        this->update_swing_vertical("auto");
    } else if (strcmp(currentSettings.vane, "1") == 0) {
        this->update_swing_vertical("up");
    } else if (strcmp(currentSettings.vane, "2") == 0) {
        this->update_swing_vertical("up_center");
    } else if (strcmp(currentSettings.vane, "3") == 0) {
        this->update_swing_vertical("center");
    } else if (strcmp(currentSettings.vane, "4") == 0) {
        this->update_swing_vertical("down_center");
    } else if (strcmp(currentSettings.vane, "5") == 0) {
        this->update_swing_vertical("down");
    }

    ESP_LOGI(TAG, "Vertical vane mode is: %s", currentSettings.vane);

    if (strcmp(currentSettings.wideVane, "SWING") == 0) {
        this->update_swing_horizontal("swing");
    } else if (strcmp(currentSettings.wideVane, "<>") == 0) {
        this->update_swing_horizontal("auto");
    } else if (strcmp(currentSettings.wideVane, "<<") == 0) {
        this->update_swing_horizontal("left");
    } else if (strcmp(currentSettings.wideVane, "<") == 0) {
        this->update_swing_horizontal("left_center");
    } else if (strcmp(currentSettings.wideVane, "|") == 0) {
        this->update_swing_horizontal("center");
    } else if (strcmp(currentSettings.wideVane, ">") == 0) {
        this->update_swing_horizontal("right_center");
    } else if (strcmp(currentSettings.wideVane, ">>") == 0) {
        this->update_swing_horizontal("right");
    }

    ESP_LOGI(TAG, "Horizontal vane mode is: %s", currentSettings.wideVane);

    /*
     * ******** HANDLE TARGET TEMPERATURE CHANGES ********
     */
    this->target_temperature = currentSettings.temperature;
    ESP_LOGI(TAG, "Target temp is: %f", this->target_temperature);

    /*
     * ******** Publish state back to ESPHome. ********
     */
    this->publish_state();
}

/**
 * Report changes in the current temperature sensed by the HeatPump.
 */
void MitsubishiHeatPump::hpStatusChanged(heatpumpStatus currentStatus) {
    this->current_temperature = currentStatus.roomTemperature;
    switch (this->mode) {
        case climate::CLIMATE_MODE_HEAT:
            if (currentStatus.operating) {
                this->action = climate::CLIMATE_ACTION_HEATING;
            }
            else {
                this->action = climate::CLIMATE_ACTION_IDLE;
            }
            break;
        case climate::CLIMATE_MODE_COOL:
            if (currentStatus.operating) {
                this->action = climate::CLIMATE_ACTION_COOLING;
            }
            else {
                this->action = climate::CLIMATE_ACTION_IDLE;
            }
            break;
        case climate::CLIMATE_MODE_HEAT_COOL:
            this->action = climate::CLIMATE_ACTION_IDLE;
            if (currentStatus.operating) {
              if (this->current_temperature > this->target_temperature) {
                  this->action = climate::CLIMATE_ACTION_COOLING;
              } else if (this->current_temperature < this->target_temperature) {
                  this->action = climate::CLIMATE_ACTION_HEATING;
              }
            }
            break;
        case climate::CLIMATE_MODE_DRY:
            if (currentStatus.operating) {
                this->action = climate::CLIMATE_ACTION_DRYING;
            }
            else {
                this->action = climate::CLIMATE_ACTION_IDLE;
            }
            break;
        case climate::CLIMATE_MODE_FAN_ONLY:
            this->action = climate::CLIMATE_ACTION_FAN;
            break;
        default:
            this->action = climate::CLIMATE_ACTION_OFF;
    }

    this->operating_ = currentStatus.operating;

    this->publish_state();
}

void MitsubishiHeatPump::set_remote_temperature(float temp) {
    ESP_LOGD(TAG, "Setting remote temp: %.1f", temp);
    if (temp > 0) {
        last_remote_temperature_sensor_update_ = 
            std::chrono::steady_clock::now();
    } else {
        last_remote_temperature_sensor_update_.reset();
    }

    this->hp->setRemoteTemperature(temp);
}

void MitsubishiHeatPump::ping() {
    ESP_LOGD(TAG, "Ping request received");
    last_ping_request_ = std::chrono::steady_clock::now();
}

void MitsubishiHeatPump::set_remote_operating_timeout_minutes(int minutes) {
    ESP_LOGD(TAG, "Setting remote operating timeout time: %d minutes", minutes);
    remote_operating_timeout_ = std::chrono::minutes(minutes);
}

void MitsubishiHeatPump::set_remote_idle_timeout_minutes(int minutes) {
    ESP_LOGD(TAG, "Setting remote idle timeout time: %d minutes", minutes);
    remote_idle_timeout_ = std::chrono::minutes(minutes);
}

void MitsubishiHeatPump::set_remote_ping_timeout_minutes(int minutes) {
    ESP_LOGD(TAG, "Setting remote ping timeout time: %d minutes", minutes);
    remote_ping_timeout_ = std::chrono::minutes(minutes);
}

void MitsubishiHeatPump::enforce_remote_temperature_sensor_timeout() {
    // Handle ping timeouts.
    if (remote_ping_timeout_.has_value() && last_ping_request_.has_value()) {
        auto time_since_last_ping =
            std::chrono::steady_clock::now() - last_ping_request_.value();
        if(time_since_last_ping > remote_ping_timeout_.value()) {
            ESP_LOGW(TAG, "Ping timeout.");
            this->set_remote_temperature(0);
            last_ping_request_.reset();
            return;
        }
    }

    // Handle set_remote_temperature timeouts.
    auto remote_set_temperature_timeout =
        this->operating_ ? remote_operating_timeout_ : remote_idle_timeout_;
    if (remote_set_temperature_timeout.has_value() &&
            last_remote_temperature_sensor_update_.has_value()) {
        auto time_since_last_temperature_update =
            std::chrono::steady_clock::now() - last_remote_temperature_sensor_update_.value();
        if (time_since_last_temperature_update > remote_set_temperature_timeout.value()) {
            ESP_LOGW(TAG, "Set remote temperature timeout, operating=%d", this->operating_);
            this->set_remote_temperature(0);
            return;
        }
    }
}

void MitsubishiHeatPump::setup() {
    // This will be called by App.setup()
    this->banner();
    ESP_LOGCONFIG(TAG, "Setting up UART...");

    if (!this->verify_serial()) {
        this->mark_failed();
        return;
    }

    ESP_LOGCONFIG(TAG, "Initializing new HeatPump object.");
    this->hp = new HeatPump();
    this->current_temperature = NAN;
    this->target_temperature = NAN;
    this->fan_mode = climate::CLIMATE_FAN_OFF;
    this->swing_mode = climate::CLIMATE_SWING_OFF;
    this->vertical_swing_state_ = "auto";
    this->horizontal_swing_state_ = "auto";

#ifdef USE_CALLBACKS
    hp->setSettingsChangedCallback(
            [this]() {
                this->hpSettingsChanged();
            }
    );

    hp->setStatusChangedCallback(
            [this](heatpumpStatus currentStatus) {
                this->hpStatusChanged(currentStatus);
            }
    );

    hp->setPacketCallback(this->log_packet);    
#endif

    ESP_LOGCONFIG(
            TAG,
            "hw_serial(%p) is &Serial(%p)? %s",
            this->get_hw_serial_(),
            &Serial,
            YESNO((void *)this->get_hw_serial_() == (void *)&Serial)
    );

    ESP_LOGCONFIG(TAG, "Calling hp->connect(%p)", this->get_hw_serial_());
    if (hp->connect(this->get_hw_serial_(), this->baud_, this->rx_pin_, this->tx_pin_)) {
        hp->sync();
    }
    else {
        ESP_LOGCONFIG(
                TAG,
                "Connection to HeatPump failed."
                " Marking MitsubishiHeatPump component as failed."
        );
        this->mark_failed();
    }

    // create various setpoint persistence:
    cool_storage = global_preferences->make_preference<uint8_t>(this->get_object_id_hash() + 1);
    heat_storage = global_preferences->make_preference<uint8_t>(this->get_object_id_hash() + 2);
    auto_storage = global_preferences->make_preference<uint8_t>(this->get_object_id_hash() + 3);

    // load values from storage:
    cool_setpoint = load(cool_storage);
    heat_setpoint = load(heat_storage);
    auto_setpoint = load(auto_storage);

    this->dump_config();
}

/**
 * The ESP only has a few bytes of rtc storage, so instead
 * of storing floats directly, we'll store the number of
 * TEMPERATURE_STEPs from MIN_TEMPERATURE.
 **/
void MitsubishiHeatPump::save(float value, ESPPreferenceObject& storage) {
    uint8_t steps = (value - ESPMHP_MIN_TEMPERATURE) / ESPMHP_TEMPERATURE_STEP;
    storage.save(&steps);
}

optional<float> MitsubishiHeatPump::load(ESPPreferenceObject& storage) {
    uint8_t steps = 0;
    if (!storage.load(&steps)) {
        return {};
    }
    return ESPMHP_MIN_TEMPERATURE + (steps * ESPMHP_TEMPERATURE_STEP);
}

void MitsubishiHeatPump::dump_config() {
    this->banner();
    ESP_LOGI(TAG, "  Supports HEAT: %s", YESNO(true));
    ESP_LOGI(TAG, "  Supports COOL: %s", YESNO(true));
    ESP_LOGI(TAG, "  Supports AWAY mode: %s", YESNO(false));
    ESP_LOGI(TAG, "  Saved heat: %.1f", heat_setpoint.value_or(-1));
    ESP_LOGI(TAG, "  Saved cool: %.1f", cool_setpoint.value_or(-1));
    ESP_LOGI(TAG, "  Saved auto: %.1f", auto_setpoint.value_or(-1));
}

void MitsubishiHeatPump::dump_state() {
    LOG_CLIMATE("", "MitsubishiHeatPump Climate", this);
    ESP_LOGI(TAG, "HELLO");
}

void MitsubishiHeatPump::log_packet(byte* packet, unsigned int length, char* packetDirection) {
    String packetHex;
    char textBuf[15];

    for (int i = 0; i < length; i++) {
        memset(textBuf, 0, 15);
        sprintf(textBuf, "%02X ", packet[i]);
        packetHex += textBuf;
    }
    
    ESP_LOGV(TAG, "PKT: [%s] %s", packetDirection, packetHex.c_str());
}<|MERGE_RESOLUTION|>--- conflicted
+++ resolved
@@ -68,14 +68,11 @@
 #endif
     // unless something went wrong, assume we have a valid serial configuration
     return true;
-<<<<<<< HEAD
-=======
 }
 
 void MitsubishiHeatPump::banner() {
     ESP_LOGI(TAG, "ESPHome MitsubishiHeatPump version %s",
             ESPMHP_VERSION);
->>>>>>> eebdff0d
 }
 
 void MitsubishiHeatPump::update() {
