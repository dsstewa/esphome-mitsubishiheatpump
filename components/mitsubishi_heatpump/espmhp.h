/**
 * espmhp.h
 *
 * Header file for esphome-mitsubishiheatpump
 *
 * Author: Geoff Davis <geoff@geoffdavis.com>
 * Author: Phil Genera @pgenera on Github.
 * Author: @nao-pon on Github
 * Author: Simon Knopp @sijk on Github
 * Last Updated: 2021-06-23
 * License: BSD
 *
 * Requirements:
 * - https://github.com/SwiCago/HeatPump
 * - ESPHome 1.19.1 or greater
 */

#define USE_CALLBACKS

#include "esphome.h"
#include "esphome/components/select/select.h"
#include "esphome/core/preferences.h"
#include <chrono>

#include "HeatPump.h"

#ifndef ESPMHP_H
#define ESPMHP_H

static const char* TAG = "MitsubishiHeatPump"; // Logging tag

static const char* ESPMHP_VERSION = "2.4.1";

/* If polling interval is greater than 9 seconds, the HeatPump
library reconnects, but doesn't then follow up with our data request.*/
static const uint32_t ESPMHP_POLL_INTERVAL_DEFAULT = 500; // in milliseconds,
                                                           // 0 < X <= 9000
static const uint8_t ESPMHP_MIN_TEMPERATURE = 16; // degrees C,
                                                  // defined by hardware
static const uint8_t ESPMHP_MAX_TEMPERATURE = 31; // degrees C,
                                                  //defined by hardware
static const float   ESPMHP_TEMPERATURE_STEP = 0.5; // temperature setting step,
                                                    // in degrees C

class MitsubishiHeatPump : public esphome::PollingComponent, public esphome::climate::Climate {

    public:

        /**
         * Create a new MitsubishiHeatPump object
         *
         * Args:
         *   hw_serial: pointer to an Arduino HardwareSerial instance
         *   poll_interval: polling interval in milliseconds
         */
        MitsubishiHeatPump(
            HardwareSerial* hw_serial,
            uint32_t poll_interval=ESPMHP_POLL_INTERVAL_DEFAULT
        );

        // Print a banner with library information.
        void banner();

        // Set the baud rate. Must be called before setup() to have any effect.
        void set_baud_rate(int);

        // Set the RX pin. Must be called before setup() to have any effect.
        void set_rx_pin(int);

        // Set the TX pin. Must be called before setup() to have any effect.
        void set_tx_pin(int);

        // print the current configuration
        void dump_config() override;

        // handle a change in settings as detected by the HeatPump library.
        void hpSettingsChanged();

        // Handle a change in status as detected by the HeatPump library.
        void hpStatusChanged(heatpumpStatus currentStatus);

        // Set up the component, initializing the HeatPump object.
        void setup() override;

        // This is called every poll_interval.
        void update() override;

        // Configure the climate object with traits that we support.
        esphome::climate::ClimateTraits traits() override;

        // Get a mutable reference to the traits that we support.
        esphome::climate::ClimateTraits& config_traits();

        // Debugging function to print the object's state.
        void dump_state();

        // Handle a request from the user to change settings.
        void control(const esphome::climate::ClimateCall &call) override;

        // Use the temperature from an external sensor. Use
        // set_remote_temp(0) to switch back to the internal sensor.
        void set_remote_temperature(float);

        void set_vertical_vane_select(esphome::select::Select *vertical_vane_select);
        void set_horizontal_vane_select(esphome::select::Select *horizontal_vane_select);

        // Used to validate that a connection is present between the controller
        // and this heatpump.
        void ping();

        // Number of minutes before the heatpump reverts back to the internal
        // temperature sensor if the machine is currently operating.
        void set_remote_operating_timeout_minutes(int);

        // Number of minutes before the heatpump reverts back to the internal
        // temperature sensor if the machine is currently idle.
        void set_remote_idle_timeout_minutes(int);

        // Number of minutes before the heatpump reverts back to the internal
        // temperature sensor if a ping isn't received from the controller.
        void set_remote_ping_timeout_minutes(int);

    protected:
        // HeatPump object using the underlying Arduino library.
        HeatPump* hp;

        // The ClimateTraits supported by this HeatPump.
        esphome::climate::ClimateTraits traits_;

        // Vane position
        void update_swing_horizontal(const std::string &swing);
        void update_swing_vertical(const std::string &swing);
        std::string vertical_swing_state_;
        std::string horizontal_swing_state_;

        // Allow the HeatPump class to use get_hw_serial_
        friend class HeatPump;

        //Accessor method for the HardwareSerial pointer
        HardwareSerial* get_hw_serial_() {
            return this->hw_serial_;
        }

        //Print a warning message if we're using the sole hardware UART on an
        //ESP8266 or UART0 on ESP32
        void check_logger_conflict_();

        // various prefs to save mode-specific temperatures, akin to how the IR
        // remote works.
        esphome::ESPPreferenceObject cool_storage;
        esphome::ESPPreferenceObject heat_storage;
        esphome::ESPPreferenceObject auto_storage;

        esphome::optional<float> cool_setpoint;
        esphome::optional<float> heat_setpoint;
        esphome::optional<float> auto_setpoint;

        static void save(float value, esphome::ESPPreferenceObject& storage);
        static esphome::optional<float> load(esphome::ESPPreferenceObject& storage);

<<<<<<< HEAD
        esphome::select::Select *vertical_vane_select_ =
            nullptr;  // Select to store manual position of vertical swing
        esphome::select::Select *horizontal_vane_select_ =
            nullptr;  // Select to store manual position of horizontal swing

        // When received command to change the vane positions
        void on_horizontal_swing_change(const std::string &swing);
        void on_vertical_swing_change(const std::string &swing);
=======
        static void log_packet(byte* packet, unsigned int length, char* packetDirection);
>>>>>>> b1938e1b

    private:
        void enforce_remote_temperature_sensor_timeout();

        // Retrieve the HardwareSerial pointer from friend and subclasses.
        HardwareSerial *hw_serial_;
        int baud_ = 0;
        int rx_pin_ = -1;
        int tx_pin_ = -1;
        bool operating_ = false;

        std::optional<std::chrono::duration<long long, std::ratio<60>>> remote_operating_timeout_;
        std::optional<std::chrono::duration<long long, std::ratio<60>>> remote_idle_timeout_;
        std::optional<std::chrono::duration<long long, std::ratio<60>>> remote_ping_timeout_;
        std::optional<std::chrono::time_point<std::chrono::steady_clock>> last_remote_temperature_sensor_update_;
        std::optional<std::chrono::time_point<std::chrono::steady_clock>> last_ping_request_;
};

#endif<|MERGE_RESOLUTION|>--- conflicted
+++ resolved
@@ -158,7 +158,6 @@
         static void save(float value, esphome::ESPPreferenceObject& storage);
         static esphome::optional<float> load(esphome::ESPPreferenceObject& storage);
 
-<<<<<<< HEAD
         esphome::select::Select *vertical_vane_select_ =
             nullptr;  // Select to store manual position of vertical swing
         esphome::select::Select *horizontal_vane_select_ =
@@ -167,9 +166,8 @@
         // When received command to change the vane positions
         void on_horizontal_swing_change(const std::string &swing);
         void on_vertical_swing_change(const std::string &swing);
-=======
+
         static void log_packet(byte* packet, unsigned int length, char* packetDirection);
->>>>>>> b1938e1b
 
     private:
         void enforce_remote_temperature_sensor_timeout();
