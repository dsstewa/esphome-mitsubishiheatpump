# esphome-mitsubishiheatpump

Wirelessly control your Mitsubishi Comfort HVAC equipment with an ESP8266 or
ESP32 using the [ESPHome](https://esphome.io) framework.

## Features

* Instant feedback of command changes via RF Remote to HomeAssistant or MQTT.
* Direct control without the remote.
* Uses the [SwiCago/HeatPump](https://github.com/SwiCago/HeatPump) Arduino
  libary to talk to the unit directly via the internal `CN105` connector.

## Requirements

* [SwiCago/HeatPump](https://github.com/SwiCago/HeatPump)
* ESPHome 1.19.1 or greater

## Supported Microcontrollers

This library should work on most ESP8266 or ESP32 platforms. It has been tested
with the following MCUs:

* Generic ESP-01S board (ESP8266)
* WeMos D1 Mini (ESP8266)
* Generic ESP32 Dev Kit (ESP32)

## Supported Mitsubishi Climate Units

The underlying HeatPump library works with a number of Mitsubishi HVAC
units. Basically, if the unit has a `CN105` header on the main board, it should
work with this library. The [HeatPump
wiki](https://github.com/SwiCago/HeatPump/wiki/Supported-models) has a more
exhaustive list.

The same `CN105` connector is used by the Mitsubishi KumoCloud remotes, which
have a
[compatibility list](https://www.mitsubishicomfort.com/kumocloud/compatibility)
available.

The whole integration with this libary and the underlying HeatPump has been
tested by the author on the following units:

* `MSZ-GL06NA`
* `MFZ-KA09NA`

## Usage

### Step 1: Build a control circuit

Build a control circuit with your MCU as detailed in the [SwiCago/HeatPump
 README](https://github.com/SwiCago/HeatPump/blob/master/README.md#demo-circuit).
You can use either an ESP8266 or an ESP32 for this.

Note: several users have reported that they've been able to get away with
not using the pull-up resistors, and just [directly connecting a Wemos D1 mini
to the control
board](https://github.com/SwiCago/HeatPump/issues/13#issuecomment-457897457)
via CN105.

### Step 2: Use ESPHome 1.18.0 or higher

The code in this repository makes use of a number of features in the 1.18.0
version of ESPHome, including various Fan modes and
[external components](https://esphome.io/components/external_components.html).

### Step 3: Add this repository as an external component

Add this repository to your ESPHome config:

```yaml
external_components:
  - source: github://geoffdavis/esphome-mitsubishiheatpump
```

#### Step 3a: Upgrading from 1.x releases

Version 2.0 and greater of this libary use the ESPHome `external_components`
feature, which is a huge step forward in terms of usability. In order to make
things compile correctly, you will need to:

1. Remove the `libraries` section that imports
   `https://github.com/SwiCago/HeatPump`, as this is handled by the
   `external_component` section of manifest.
2. Remove the `includes` section that imports `src/esphome-mitsubishiheatpump`
3. Delete the old checkout of this repository under
   `src/esphome-mitsubishiheatpump`.
4. Clean your old ESPHome build directories out (3-dot menu, "Clean Build
   Files")
5. You may also have to delete the _esphomenodename_ directory that
   corresponds with your _esphomenodename.yaml_ configuration file
   completely. This directory may exist in your base config directory,
   or in `config/.esphome/build`.  Testing with ESPHome 0.18.x showed this
   to be necessary to get the cached copy of src/esphome-mitsubishiheatpump to
   go away entirely, as the "Clean Build Files" isn't as thorough as one would like.

*Note:* Failure to delete the old source directory and remove the `includes`
and `libraries` lines will likely result in compilation errors complaining
about duplicate declarations of `MitsubishiHeatPump::traits()`.

##### Example error

```none
Linking /data/bedroom_east_heatpump/.pioenvs/bedroom_east_heatpump/firmware.elf
/root/.platformio/packages/toolchain-xtensa/bin/../lib/gcc/xtensa-lx106-elf/4.8.2/../../../../xtensa-lx106-elf/bin/ld: /data/bedroom_east_heatpump/.pioenvs/bedroom_east_heatpump/src/esphome/components/mitsubishi_heatpump/espmhp.cpp.o: in function `MitsubishiHeatPump::traits()':
espmhp.cpp:(.text._ZN18MitsubishiHeatPump6traitsEv+0x4): multiple definition of `MitsubishiHeatPump::traits()'; /data/bedroom_east_heatpump/.pioenvs/bedroom_east_heatpump/src/esphome-mitsubishiheatpump/espmhp.cpp.o:espmhp.cpp:(.text._ZN18MitsubishiHeatPump6traitsEv+0x80): first defined here
```

### Step 4: Configure the heatpump

Add a `mitsubishi_heatpump` to your ESPHome config:

```yaml
climate:
  - platform: mitsubishi_heatpump
    name: "My Heat Pump"

    # Optional
    hardware_uart: UART0
    baud_rate: 4800

    # Optional
    update_interval: 500ms
```

#### ESP8266 platforms

On ESP8266 you'll need to disable logging to serial because it conflicts with
the heatpump UART:

```yaml
logger:
  baud_rate: 0
```

#### ESP32 platforms

On ESP32 you can change `hardware_uart` to `UART1` or `UART2` and keep logging
enabled on the main serial port. This may require specifying `baud_rate` on some
ESP32 boards.

#### UART Notes

*Note:* this component DOES NOT use the ESPHome `uart` component, as it
requires direct access to a hardware UART via the Arduino `HardwareSerial`
class. The Mitsubishi Heatpump units use an atypical serial port setting ("even
parity").  Parity bit support is not implemented in any of the existing
software serial libraries, including the one in ESPHome. There's currently no
way to guarantee access to a hardware UART nor retrieve the `HardwareSerial`
handle from the `uart` component within the ESPHome framework.

## Example configurations

Below is an example configuration which will include wireless strength
indicators and permit over the air updates. You'll need to create a
`secrets.yaml` file inside of your `esphome` directory with entries for the
various items prefixed with `!secret`.

### ESP8266 Example Configuration

```yaml
substitutions:
  name: hptest
  friendly_name: Test Heatpump


esphome:
  name: ${name}
  platform: ESP8266
  board: esp01_1m
  # Boards tested: ESP-01S (ESP8266), Wemos D1 Mini (ESP8266); ESP32 Wifi-DevKit2

wifi:
  ssid: !secret wifi_ssid
  password: !secret wifi_password

  # Enable fallback hotspot (captive portal) in case wifi connection fails
  ap:
    ssid: "${friendly_name} Fallback Hotspot"
    password: !secret fallback_password

# Note: if upgrading from 1.x releases of esphome-mitsubishiheatpump, be sure
# to remove any old entries from the `libraries` and `includes` section.
#libraries:
  # Remove reference to SwiCago/HeatPump

#includes:
  # Remove reference to src/esphome-mitsubishiheatpump

captive_portal:

# Enable logging
logger:
  # ESP8266 only - disable serial port logging, as the HeatPump component
  # needs the sole hardware UART on the ESP8266
  baud_rate: 0

# Enable Home Assistant API
api:

ota:

# Enable Web server.
web_server:
  port: 80

  # Sync time with Home Assistant.
time:
  - platform: homeassistant
    id: homeassistant_time

# Text sensors with general information.
text_sensor:
  # Expose ESPHome version as sensor.
  - platform: version
    name: ${name} ESPHome Version
  # Expose WiFi information as sensors.
  - platform: wifi_info
    ip_address:
      name: ${name} IP
    ssid:
      name: ${name} SSID
    bssid:
      name: ${name} BSSID

# Sensors with general information.
sensor:
  # Uptime sensor.
  - platform: uptime
    name: ${name} Uptime

  # WiFi Signal sensor.
  - platform: wifi_signal
    name: ${name} WiFi Signal
    update_interval: 60s

external_components:
  - source: github://geoffdavis/esphome-mitsubishiheatpump

climate:
  - platform: mitsubishi_heatpump
    name: "${friendly_name}"

    # ESP32 only - change UART0 to UART1 or UART2 and remove the
    # logging:baud_rate above to allow the built-in UART0 to function for
    # logging. 
    # Some ESP32 boards will require the baud_rate setting if hardware_uart is specified.
    hardware_uart: UART0
    baud_rate: 4800
```

### ESP32 Example Configuration

```yaml
substitutions:
  name: hptest
  friendly_name: Test Heatpump


esphome:
  name: ${name}

esp32:
  board: lolin_s2_mini
  variant: ESP32S2
  framework:
    type: arduino
    version: 2.0.3
    platform_version: 5.0.0

wifi:
  ssid: !secret wifi_ssid
  password: !secret wifi_password

  # Enable fallback hotspot (captive portal) in case wifi connection fails
  ap:
    ssid: "${friendly_name} Fallback Hotspot"
    password: !secret fallback_password

captive_portal:

# Enable logging
logger:

# Enable Home Assistant API
api:

ota:

# Enable Web server.
web_server:
  port: 80

  # Sync time with Home Assistant.
time:
  - platform: homeassistant
    id: homeassistant_time

# Text sensors with general information.
text_sensor:
  # Expose ESPHome version as sensor.
  - platform: version
    name: ${name} ESPHome Version
  # Expose WiFi information as sensors.
  - platform: wifi_info
    ip_address:
      name: ${name} IP
    ssid:
      name: ${name} SSID
    bssid:
      name: ${name} BSSID

# Sensors with general information.
sensor:
  # Uptime sensor.
  - platform: uptime
    name: ${name} Uptime

  # WiFi Signal sensor.
  - platform: wifi_signal
    name: ${name} WiFi Signal
    update_interval: 60s

external_components:
  - source: github://geoffdavis/esphome-mitsubishiheatpump

climate:
  - platform: mitsubishi_heatpump
    name: "${friendly_name}"

    # ESP32 only - change UART0 to UART1 or UART2 and remove the
    # logging:baud_rate above to allow the built-in UART0 to function for
    # logging.
    hardware_uart: UART1
```

### Advanced configuration

Some models of heat pump require different baud rates or don't support all
possible modes of operation. You can configure mulitple climate "traits" in
YAML to match what your hardware supports. For example:

```yaml
climate:
  - platform: mitsubishi_heatpump
    name: "My heat pump"
    hardware_uart: UART2
    baud_rate: 9600
    rx_pin: 9
    tx_pin: 10
    supports:
      mode: ["HEAT_COOL", "COOL", "HEAT", "FAN_ONLY"]
      fan_mode: ["AUTO", "LOW", "MEDIUM", "HIGH"]
      swing_mode: ["OFF", "VERTICAL"]

    visual:
      min_temperature: 16
      max_temperature: 31
      temperature_step: 1.0
```

## Configuration variables that affect this library directly

* `hardware_uart` (_Optional_): the hardware UART instance to use for
  communcation with the heatpump. On ESP8266, only `UART0` is usable. On ESP32,
  `UART0`, `UART1`, and `UART2` are all valid choices. Default: `UART0`
<<<<<<< HEAD
* *baud\_rate* (_Optional_): Serial baud rate used to communicate with the
  HeatPump. Most systems use the default value of `4800` baud, but some use
  `2400` or `9600`. Check [here](https://github.com/SwiCago/HeatPump/issues/13)
  to find discussion of whether your particular model requires a non-default baud rate.
  Some ESP32 boards will require the baud_rate setting if 
=======
* `baud_rate` (_Optional_): Serial BAUD rate used to communicate with the
  HeatPump. Most systems use the default value of `4800` baud, but some use
  `2400` or `9600`. Some ESP32 boards will require the baud_rate setting if
>>>>>>> ef4c0ea9
  hardware_uart is specified. Default: `4800`.
* `rx_pin` (_Optional_): pin number to use as RX for the specified hardware
  UART (ESP32 only - ESP8266 hardware UART's pins aren't configurable).
* `tx_pin` (_Optional_): pin number to use as TX for the specified hardware
  UART (ESP32 only - ESP8266 hardware UART's pins aren't configurable).
* `update_interval` (_Optional_, range: 0ms to 9000ms): How often this
  component polls the heatpump hardware, in milliseconds. Maximum usable value
  is 9 seconds due to underlying issues with the HeatPump library. Default: 500ms
* `supports` (_Optional_): Supported features for the device.
  ** `mode` (_Optional_, list): Supported climate modes for the HeatPump. Default:
    `['HEAT_COOL', 'COOL', 'HEAT', 'DRY', 'FAN_ONLY']`
  ** `fan_mode` (_Optional_, list): Supported fan speeds for the HeatPump.
    Default: `['AUTO', 'DIFFUSE', 'LOW', 'MEDIUM', 'MIDDLE', 'HIGH']`
  ** `swing_mode` (_Optional_, list): Supported fan swing modes. Most Mitsubishi
    units only support the default. Default: `['OFF', 'VERTICAL']`
* `remote_temperature_operating_timeout_minutes` (_Optional_): The number of
  minutes before a set_remote_temperature request becomes stale, while the
  heatpump is heating or cooling. Unless a new set_remote_temperature
  request was made within the time duration, the heatpump will revert back to it's
  internal temperature sensor.
* `remote_temperature_idle_timeout_minutes` (_Optional_): The number of
  minutes before a set_remote_temperature request becomes stale while the heatpump
  is idle. Unless a new set_remote_temperature request is made within the time duration,
  the heatpump will revert back to it's internal temperature sensor.
* `remote_temperature_ping_timeout_minutes` (_Optional_): The number of
  minutes before a set_remote_temperature request becomes stale, if a ping
  request wasn't received from your ESPHome controller. This will result
  in the heatpump reverting to it's internal temperature sensor if the heatpump
  loses it's WiFi connection.

## Other configuration

* `id` (_Optional_): used to identify multiple instances, e.g. "denheatpump"
* `name` (_Required_): The name of the climate component, e.g. "Den Heatpump"
* `visual` (_Optional_): The core `Climate` component has several *visual*
  options that can be set. See the [Climate
  Component](https://esphome.io/components/climate/index.html) documentation for
  details.

### Remote temperature

It is possible to use an external temperature sensor to tell the heat pump what
the room temperature is, rather than relying on its internal temperature
sensor. This is helpful if you want to make sure that a particular room, or part
of the room, reaches the desired temperature—rather than just the area near the
heat pump or the thermostat. You can do this by calling `set_remote_temperature(float temp)`
on the `mitsubishi_heatpump` object in a lambda. (If needed, you can call
`set_remote_temperature(0)` to switch back to the internal temperature sensor.)

There are several ways you could make use of this functionality. One is to use
a sensor automation:

```yaml
climate:
  - platform: mitsubishi_heatpump
    name: "Lounge heat pump"
    id: hp

sensor:
  # You could use a Bluetooth temperature sensor as the source...
  - platform: atc_mithermometer
    mac_address: "XX:XX:XX:XX:XX:XX"
    temperature:
      name: "Lounge temperature"
      on_value:
        then:
          - lambda: 'id(hp).set_remote_temperature(x);'

  # ...or you could use a Home Assistant sensor as the source
  - platform: homeassistant
    name: "Temperature Sensor From Home Assistant"
    entity_id: sensor.temperature_sensor
    on_value:
      then:
        - lambda: 'id(hp).set_remote_temperature(x);'
```
One issue that you might have here is that, after some amount of time with no update from the
external temperature sensor, the heat pump will revert back to its internal temperature.
You can prevent this by [adding a `heartbeat` filter](https://github.com/geoffdavis/esphome-mitsubishiheatpump/issues/31#issuecomment-1207115352)
to the sensor, which will keep reminding the heat pump of the external sensor value.

Also, if your external sensor is in Fahrenheit, you will have to [convert the value to Celsius](https://github.com/geoffdavis/esphome-mitsubishiheatpump/issues/31#issuecomment-1207115352).


Alternatively, you could define a
[service](https://www.esphome.io/components/api.html#user-defined-services)
that Home Assistant can call:

```yaml
api:
  services:
    - service: set_remote_temperature
      variables:
        temperature: float
      then:
        - lambda: 'id(hp).set_remote_temperature(temperature);'

    - service: use_internal_temperature
      then:
        - lambda: 'id(hp).set_remote_temperature(0);'
```

It's also possible to configure timeouts which will revert the heatpump
back to it's internal temperature sensor in the event that an external sensor
becomes unavailable. All three settings are optional, but it's recommended
that you configure both operating and idle timeout. Both can be configured to the same
value.

```yaml
climate:
  - platform: mitsubishi_heatpump
    remote_temperature_operating_timeout_minutes: 65
    remote_temperature_idle_timeout_minutes: 120
    remote_temperature_ping_timeout_minutes: 20

api:
  services:
    - service: ping
      then:
        - lambda: 'id(hp).ping();'
```

There is an explicit distinction between an operating timeout and an idle timeout.

* **Operating timeout** The heatpump is currently pumping heat, and the expectation is that
  the temperature should shift within a certain time period. Recommended value: 60 minutes.
* **Idle timeout** The heatpump is not currently pumping heat, so temperature shifts are expected
  to happen less frequently. Recommended value depends on the implementation details of your temperature
  sensor. Some will only provide updates on temperature changes, others such as Aqara will provide
  an update at least once every hour.
* **Ping timeout** Detects if a connection is lost between HomeAssistant and the heatpump, or if your
  home assistant instance is down. Recommended value is 20 minutes, with a ping being sent every 5 minutes.

Do not enable ping timeout until you have the logic in place to call the ping service at a regular interval. You
can view the ESPHome logs to ensure this is taking place.

## See Also

### Other Implementations

The [gysmo38/mitsubishi2MQTT](https://github.com/gysmo38/mitsubishi2MQTT)
Arduino sketch also uses the `SwiCago/HeatPump`
library, and works with MQTT directly. The author of this implementation found
`mitsubishi2MQTT`'s WiFi stack to not be particularly robust, but the controls
worked fine. Like this ESPHome repository, `mitsubishi2MQTT` will automatically
register the device in your HomeAssistant instance if you have HA configured to do so.

There's also the built-in to ESPHome
[Mitsubishi](https://github.com/esphome/esphome/blob/dev/esphome/components/mitsubishi/mitsubishi.h)
climate component.
The big drawback with the built-in component is that it uses Infrared Remote
commands to talk to the Heat Pump. By contrast, the approach used by this
repository and it's underlying `HeatPump` library allows bi-directional
communication with the Mitsubishi system, and can detect when someone changes
the settings via an IR remote.

### Reference documentation

The author referred to the following documentation repeatedly:

* [ESPHome Custom Sensors Reference](https://esphome.io/components/sensor/custom.html)
* [ESPHome Custom Climate Components Reference](https://esphome.io/components/climate/custom.html)
* [ESPHome External Components Reference](https://esphome.io/components/external_components.html)
* [Source for ESPHome's Climate Component](https://github.com/esphome/esphome/tree/master/esphome/components/climate)<|MERGE_RESOLUTION|>--- conflicted
+++ resolved
@@ -363,17 +363,11 @@
 * `hardware_uart` (_Optional_): the hardware UART instance to use for
   communcation with the heatpump. On ESP8266, only `UART0` is usable. On ESP32,
   `UART0`, `UART1`, and `UART2` are all valid choices. Default: `UART0`
-<<<<<<< HEAD
-* *baud\_rate* (_Optional_): Serial baud rate used to communicate with the
+* `baud_rate` (_Optional_): Serial BAUD rate used to communicate with the
   HeatPump. Most systems use the default value of `4800` baud, but some use
   `2400` or `9600`. Check [here](https://github.com/SwiCago/HeatPump/issues/13)
   to find discussion of whether your particular model requires a non-default baud rate.
-  Some ESP32 boards will require the baud_rate setting if 
-=======
-* `baud_rate` (_Optional_): Serial BAUD rate used to communicate with the
-  HeatPump. Most systems use the default value of `4800` baud, but some use
-  `2400` or `9600`. Some ESP32 boards will require the baud_rate setting if
->>>>>>> ef4c0ea9
+  Some ESP32 boards will require the baud_rate setting if
   hardware_uart is specified. Default: `4800`.
 * `rx_pin` (_Optional_): pin number to use as RX for the specified hardware
   UART (ESP32 only - ESP8266 hardware UART's pins aren't configurable).
